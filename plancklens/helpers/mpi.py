"""mpi4py wrapper module.

"""

import os

<<<<<<< HEAD
verbose = True

=======
verbose = False
>>>>>>> 118c38eb
has_key = lambda key : key in os.environ.keys()

cond4mpi4py = not has_key('NERSC_HOST') or (has_key('NERSC_HOST') and has_key('SLURM_SUBMIT_DIR'))
use =  has_key('USE_PLANCKLENS_MPI') and os.environ['USE_PLANCKLENS_MPI']

if cond4mpi4py and use:
    try:
        from mpi4py import MPI

        rank = MPI.COMM_WORLD.Get_rank()
        size = MPI.COMM_WORLD.Get_size()
        barrier = MPI.COMM_WORLD.Barrier
        bcast = MPI.COMM_WORLD.bcast
        send = MPI.COMM_WORLD.send
        receive = MPI.COMM_WORLD.recv
        finalize = MPI.Finalize
        ANY_SOURCE = MPI.ANY_SOURCE

        if verbose: print('mpi.py : setup OK, rank %s in %s' % (rank, size))
    except:
        rank = 0
        size = 1
        barrier = lambda: -1
        bcast = lambda _: 0
        send = lambda _, dest: 0
        receive = lambda _, source: 0
        finalize = lambda: -1
        ANY_SOURCE = 0

        if verbose and use: print('mpi.py: unable to import mpi4py\n')
else:
    if verbose: print('mpi.py: not importing mpi4py\n')
    rank = 0
    size = 1
    barrier = lambda: -1
    bcast = lambda _: 0
    send = lambda _, dest: 0
    receive = lambda _, source: 0
    finalize = lambda: -1
    ANY_SOURCE = 0
    
    if not use: print('mpi.py: Plancklens.mpi disabled as per environ variable \n')<|MERGE_RESOLUTION|>--- conflicted
+++ resolved
@@ -4,12 +4,7 @@
 
 import os
 
-<<<<<<< HEAD
-verbose = True
-
-=======
 verbose = False
->>>>>>> 118c38eb
 has_key = lambda key : key in os.environ.keys()
 
 cond4mpi4py = not has_key('NERSC_HOST') or (has_key('NERSC_HOST') and has_key('SLURM_SUBMIT_DIR'))
