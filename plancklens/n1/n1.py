r""":math:`N^{(1)}_L` quadratic estimator bias calculation module.

    This module contains the :math:`N^{(1)}_L` bias calculation scripts (for lensing and other quadratic estimators)

    All calculations are performed using the flat-sky approximation from Fortran code.
    The Fortran code implements Eq. A.3. of the 2018 Planck lensing paper https://arxiv.org/abs/1807.06210,
    with integration on :math:`\bf{\ell_1}` and the anisotropy source wavevector.

    Note:

        For composed estimators, the N1 for all pairs will be calculated and stored in the process

    Note:

        The input spectra are those used in QE weights and the CMB responses (e.g. :math:`\tilde C^{T\nabla T}_\ell`)


"""
from __future__ import print_function

import os
import numpy as np
import pickle as pk
from scipy.interpolate import UnivariateSpline as spline

from plancklens.utils import hash_check, clhash, cli
from plancklens.helpers import sql, mpi

try:
    from . import n1f as n1f
    HASN1F = True
except:
    HASN1F = False

estimator_keys = ['ptt', 'pte', 'pet', 'pee', 'peb', 'pbe', 'ptb', 'pbt',
                  'xtt', 'xte', 'xet', 'xee', 'xeb', 'xbe', 'xtb', 'xbt',
                  'stt', 'ftt']
estimator_keys_derived = ['p', 'p_p', 'p_tp', 'p_eb', 'p_te', 'p_tb',
                          'f', 'f_p', 'f_tp', 'f_eb', 'f_te', 'f_tb',
                          'x', 'x_p', 'x_tp', 'x_eb', 'x_te', 'x_tb']


def _calc_n1L_sTP(L, cl_kind, kA, kB, k_ind, cltt, clte, clee, clttw, cltew, cleew,
                  ftlA, felA, fblA, ftlB, felB, fblB, lminA, lminB, dL, lps):
    """Direct call to f90 code for independent T-P fitlering

    """
    return n1f.n1l(L, cl_kind, kA, kB, k_ind,  cltt, clte, clee, clttw, cltew, cleew,
                   ftlA, felA, fblA, ftlB, felB, fblB, lminA, lminB, dL, lps)

def _get_est_derived(k, lmax):
    r""" Estimator combinations with some weighting.

    Args:
        k (str): Quadratic esimator key.
        lmax (int): weights are given up to lmax.

    """
    clo = np.ones(lmax + 1, dtype=float)
    if k in ['p', 'x', 'f']:
        ret = [('%stt' % k, clo),
               ('%ste' % k, 2. * clo),
               ('%stb' % k, 2. * clo),
               ('%see' % k, clo),
               ('%seb' % k, 2. * clo)]
    elif k in ['p_tp', 'x_tp', 'f_tp']:
        g = k[0]
        ret = [('%stt' % g, clo),
               ('%see' % g, clo),
               ('%seb' % g, 2. * clo)]
    elif k in ['p_p', 'x_p', 'f_p']:
        g = k[0]
        ret = [('%see' % g, clo),
               ('%seb' % g, 2. * clo)]
    elif k in ['p_te', 'x_te', 'p_tb', 'x_tb', 'p_eb', 'x_eb']:
        ret = [(k.replace('_', ''),  2. * clo)]
    elif k in estimator_keys:
        ret = [k, clo]
    else:
        assert 0, k
    return ret


if not HASN1F:
    print("*** n1f.so fortran shared object did not load properly")
    print('*** try f2py -c -m n1f ./n1f.f90 --f90flags="-fopenmp" -lgomp from the command line in n1 directory ?')

class library_n1:
    r"""Flexible library for calculation of the N1 quadratic estimator biases

        Args:
            lib_dir: results will be stored there
            cltt: CMB TT spectrum (used for map CMB spectrum and QE weights)
            clte: CMB TE spectrum (used for map CMB spectrum and QE weights)
            clee: CMB EE spectrum (used for map CMB spectrum and QE weights)
            lmaxphi: maximum multipole of the anistropy source (clpp for standard lensing N1) to consider
            dL: flat-sky numerical integration parameter, see n1.f90
            lps: flat-sky numerical integration parameter, see n1.f90


    """
    def __init__(self, lib_dir, cltt, clte, clee, lmaxphi=2500, dL=10, lps=None):

        if lps is None:
            lps = [1]
            for l in range(2, 111, 10):
                lps.append(l)
            for l in range(lps[-1] + 30, 580, 30):
                lps.append(l)
            for l in range(lps[-1] + 100, lmaxphi // 2, 100):
                lps.append(l)
            for l in range(lps[-1] + 300, lmaxphi, 300):
                lps.append(l)
            if lps[-1] != lmaxphi:
                lps.append(lmaxphi)
            lps = np.array(lps)

        self.dL = dL
        self.lps = lps

        self.cltt = cltt
        self.clte = clte
        self.clee = clee

        self.lmaxphi = lps[-1]

        self.n1 = {}
        if not os.path.exists(lib_dir):
            os.makedirs(lib_dir)
        if not os.path.exists(os.path.join(lib_dir, 'n1_hash.pk')):
            pk.dump(self.hashdict(), open(os.path.join(lib_dir, 'n1_hash.pk'), 'wb'), protocol=2)
        hash_check(self.hashdict(), pk.load(open(os.path.join(lib_dir, 'n1_hash.pk'), 'rb')), fn=os.path.join(lib_dir, 'n1_hash.pk'))
        self.npdb = sql.npdb(os.path.join(lib_dir, 'npdb.db'))
        self.fldb = sql.fldb(os.path.join(lib_dir, 'fldb.db'))

        self.lib_dir = lib_dir

    def hashdict(self):
        return {'cltt': clhash(self.cltt), 'clte': clhash(self.clte), 'clee': clhash(self.clee),
                'dL': self.dL, 'lps': self.lps}

    def get_n1(self, kA, k_ind, cl_kind, ftlA, felA, fblA, Lmax, kB=None, ftlB=None, felB=None, fblB=None,
               clttfid=None, cltefid=None, cleefid=None, n1_flat=lambda ell: np.ones(len(ell), dtype=float),
               recache=False, remove_only=False, sglLmode=True):
        r"""Calls a N1 bias

            Args:
                kA: qe_key of QE spectrum first leg
                k_ind: anisotropy source key ('p', for standard lensing N1)
                cl_kind: spectrum of anisotropy source ('p', for standard lensing N1)
                ftlA: first leg T-filtering isotropic approximation
                      (typically :math:`\frac{1}{C_\ell^{TT} + N_\ell^{TT}}`)
                felA: first leg E-filtering isotropic approximation
                      (typically :math:`\frac{1}{C_\ell^{EE} + N_\ell^{EE}}`)
                fblA: first leg B-filtering isotropic approximation
                     (typically :math:`\frac{1}{C_\ell^{BB} + N_\ell^{BB}}`)
                Lmax: maximum multipole of output N1
                kB(optional): qe_key of QE spectrum second leg (if different from the first)
                ftlB(optional): second leg T-filtering isotropic approximation (if different from the first)
                felB(optional): second leg E-filtering isotropic approximation (if different from the first)
                fblB(optional): second leg B-filtering isotropic approximation (if different from the first)
                clttfid(optional): CMB TT spectrum used in QE weights (if different from instance cltt for map-level CMB spectrum)
                cltefid(optional): CMB TE spectrum used in QE weights (if different from instance clte for map-level CMB spectrum)
                cleefid(optional): CMB EE spectrum used in QE weights (if different from instance clee for map-level CMB spectrum)
                n1_flat(optional): function used to flatten the discretized output before returning splined entire array

            Returns:
                N1 bias in the form of a numpy array of size Lmax + 1

            Note:
                This can be called with MPI using a number of processes; in this case the calculations for each multipole will be distributed among these.

        """
        if kB is None: kB = kA
        # FIXME:
        if kA[0] == 's' or kB[0] == 's':
            assert kA[0] == kB[0], 'point source implented following DH gradient convention, you wd probably need to pick a sign there'
        if ftlB is None: ftlB = ftlA
        if felB is None: felB = felA
        if fblB is None: fblB = fblA

        clttfid = self.cltt if clttfid is None else clttfid
        cltefid = self.clte if cltefid is None else cltefid
        cleefid = self.clee if cleefid is None else cleefid


        if kA in estimator_keys and kB in estimator_keys:
            if kA < kB:
                return self.get_n1(kB, k_ind, cl_kind, ftlB, felB, fblB, Lmax, ftlB=ftlA, felB=felA, fblB=fblA, kB=kA,
                                   clttfid=clttfid, cltefid=cltefid, cleefid=cleefid, n1_flat=n1_flat, sglLmode=sglLmode)

            idx = 'splined_kA' + kA + '_kB' + kB + '_ind' + k_ind
            idx += '_clpp' + clhash(cl_kind)
            idx += '_ftlA' + clhash(ftlA)
            idx += '_felA' + clhash(felA)
            idx += '_fblA' + clhash(fblA)
            idx += '_ftlB' + clhash(ftlB)
            idx += '_felB' + clhash(felB)
            idx += '_fblB' + clhash(fblB)
            idx += '_clttfid' + clhash(clttfid)
            idx += '_cltefid' + clhash(cltefid)
            idx += '_cleefid' + clhash(cleefid)
            idx += '_Lmax%s' % Lmax

            ret = self.npdb.get(idx)
            if ret is not None:
                if not recache and not remove_only:
                    return ret
                else:
                    self.npdb.remove(idx)
                    if remove_only:
                        return np.zeros_like(ret)
                    ret = None
            if ret is None:
                Ls = np.unique(np.concatenate([[1, 2, 3, 4, 5, 6, 7, 8, 9, 10], np.arange(1, Lmax + 1)[::20], [Lmax]]))
                if sglLmode:
                    n1L = np.zeros(len(Ls), dtype=float)
                    for i, L in enumerate(Ls[mpi.rank::mpi.size]):
                        print("n1: rank %s doing L %s kA %s kB %s kind %s" % (mpi.rank, L, kA, kB, k_ind))
                        n1L[i] = (self._get_n1_L(L, kA, kB, k_ind, cl_kind, ftlA, felA, fblA, ftlB, felB, fblB, clttfid, cltefid, cleefid, remove_only=remove_only))
                    if mpi.size > 1:
                        mpi.barrier()
                        for i, L in enumerate(Ls): # reoading cached n1L's
                            n1L[i] = (self._get_n1_L(L, kA, kB, k_ind, cl_kind, ftlA, felA, fblA, ftlB, felB, fblB, clttfid,
                                             cltefid, cleefid, remove_only=remove_only))
                        mpi.barrier()

                else: # entire vector from f90 openmp call
                    lmin_ftlA = np.min([np.min(np.where(np.abs(fal) > 0.)[0]) for fal in [ftlA, felA, fblA]])
                    lmin_ftlB = np.min([np.min(np.where(np.abs(fal) > 0.)[0]) for fal in [ftlB, felB, fblB]])
                    n1L = n1f.n1(Ls, cl_kind, kA, kB, k_ind, self.cltt, self.clte, self.clee,
                                 clttfid, cltefid, cleefid,  ftlA, felA, fblA, ftlB, felB, fblB,
                                  lmin_ftlA, lmin_ftlB,  self.dL, self.lps)

                ret = np.zeros(Lmax + 1)
                ret[1:] =  spline(Ls, np.array(n1L) * n1_flat(Ls), s=0., ext='raise', k=3)(np.arange(1, Lmax + 1) * 1.)
                ret[1:] *= cli(n1_flat(np.arange(1, Lmax + 1) * 1.))
                self.npdb.add(idx, ret)
                return ret
            return self.npdb.get(idx)

        if (kA in estimator_keys_derived) and (kB in estimator_keys_derived):
            ret = 0.
            for (tk1, cl1) in _get_est_derived(kA, Lmax):
                for (tk2, cl2) in _get_est_derived(kB, Lmax):
                    tret = self.get_n1(tk1, k_ind, cl_kind, ftlA, felA, fblA, Lmax, ftlB=ftlB, felB=felB, fblB=fblB,
                                       clttfid=clttfid, cltefid=cltefid, cleefid=cleefid,
                                       kB=tk2, n1_flat=n1_flat, sglLmode=sglLmode)
                    tret *= cl1[:Lmax + 1]
                    tret *= cl2[:Lmax + 1]
                    ret += tret
            return ret
        elif (kA in estimator_keys_derived) and (kB in estimator_keys):
            ret = 0.
            for (tk1, cl1) in _get_est_derived(kA, Lmax):
                tret = self.get_n1(tk1, k_ind, cl_kind, ftlA, felA, fblA, Lmax, ftlB=ftlB, felB=felB, fblB=fblB, kB=kB,
                                   clttfid=clttfid, cltefid=cltefid, cleefid=cleefid,
                                   n1_flat=n1_flat, sglLmode=sglLmode)
                tret *= cl1[:Lmax + 1]
                ret += tret
            return ret
        elif (kA in estimator_keys) and (kB in estimator_keys_derived):
            ret = 0.
            for (tk2, cl2) in _get_est_derived(kB, Lmax):
                tret = self.get_n1(kA, k_ind, cl_kind, ftlA, felA, fblA, Lmax, ftlB=ftlB, felB=felB, fblB=fblB, kB=tk2,
                                   clttfid=clttfid, cltefid=cltefid, cleefid=cleefid,
                                   n1_flat=n1_flat, sglLmode=sglLmode)
                tret *= cl2[:Lmax + 1]
                ret += tret
            return ret
        assert 0

    def _get_n1_L(self, L, kA, kB, k_ind, cl_kind, ftlA, felA, fblA, ftlB, felB, fblB, clttfid, cltefid, cleefid, remove_only=False):
        if kB is None: kB = kA
        assert kA in estimator_keys and kB in estimator_keys
        assert len(cl_kind) > self.lmaxphi
        if kA in estimator_keys and kB in estimator_keys:
            if kA < kB:
                return self._get_n1_L(L, kB, kA, k_ind, cl_kind, ftlB, felB, fblB, ftlA, felA, fblA, clttfid, cltefid, cleefid)
            else:
<<<<<<< HEAD
                # print([np.min(np.where(np.abs(fal) > 0.)[0]) for fal in [ftlA, felA, fblA]])
                lmin_ftlA = np.min([np.min(np.where(np.abs(fal) > 0.)[0]) for fal in [ftlA, felA, fblA]])
                lmin_ftlB = np.min([np.min(np.where(np.abs(fal) > 0.)[0]) for fal in [ftlB, felB, fblB]])
=======
                lmin_ftlA = np.min([np.where(np.abs(fal) > 0.)[0][0] for fal in [ftlA, felA, fblA]])
                lmin_ftlB = np.min([np.where(np.abs(fal) > 0.)[0][0] for fal in [ftlB, felB, fblB]])
>>>>>>> b5e9df07
                lmax_ftl = np.max([len(fal) for fal in [ftlA, felA, fblA, ftlB, felB, fblB]]) - 1
                assert len(clttfid) > lmax_ftl and len(self.cltt) > lmax_ftl
                assert len(cltefid) > lmax_ftl and len(self.clte) > lmax_ftl
                assert len(cleefid) > lmax_ftl and len(self.clee) > lmax_ftl

                idx = str(L) + 'kA' + kA + '_kB' + kB + '_ind' + k_ind
                idx += '_clpp' + clhash(cl_kind)
                idx += '_ftlA' + clhash(ftlA)
                idx += '_felA' + clhash(felA)
                idx += '_fblA' + clhash(fblA)
                idx += '_ftlB' + clhash(ftlB)
                idx += '_felB' + clhash(felB)
                idx += '_fblB' + clhash(fblB)
                idx += '_clttfid' + clhash(clttfid)
                idx += '_cltefid' + clhash(cltefid)
                idx += '_cleefid' + clhash(cleefid)

                n1_L = self.fldb.get(idx)

                if n1_L is None:
                    if remove_only:
                        return 0.
                    n1_L = n1f.n1l(L, cl_kind, kA, kB, k_ind,
                                  self.cltt, self.clte, self.clee, clttfid, cltefid, cleefid,
                                  ftlA, felA, fblA, ftlB, felB, fblB,
                                  lmin_ftlA, lmin_ftlB,  self.dL, self.lps)
                    self.fldb.add(idx, n1_L)
                    return n1_L
                else:
                    if remove_only:
                        self.fldb.remove(idx)
                        return 0.
                    return n1_L
        assert 0

    def get_n1_jtp(self, kA, k_ind, cl_kind, fAlmat, Lmax, kB=None, fBlmat=None,
            clttfid=None, cltefid=None, cleefid=None, n1_flat=lambda ell: np.ones(len(ell), dtype=float)):

        if kB is None: kB = kA
        # FIXME:
        if kA[0] == 's' or kB[0] == 's':
            assert kA[0] == kB[0], 'point source implented following DH gradient convention, you wd probably need to pick a sign there'
        if fBlmat is None: fBlmat = fAlmat

        clttfid = self.cltt if clttfid is None else clttfid
        cltefid = self.clte if cltefid is None else cltefid
        cleefid = self.clee if cleefid is None else cleefid


        if kA in estimator_keys and kB in estimator_keys:
            if kA < kB:
                return self.get_n1_jtp(kB, k_ind, cl_kind, fBlmat, Lmax, fBlmat=fAlmat, kB=kA,
                                   clttfid=clttfid, cltefid=cltefid, cleefid=cleefid, n1_flat=n1_flat)


            X, Y = kA[1:]
            I, J = kB[1:]
            assert np.all(i in ['t', 'e', 'b'] for i in [X, Y, I, J]),  [X, Y, I, J]
            ret = 0.
            for Xp in ['t', 'e', 'b']:
                FXXp = fAlmat.get(X + Xp, fAlmat.get(Xp + X, [0.]))
                if np.any(FXXp):
                    for Yp in ['t', 'e', 'b']:
                        FYYp = fAlmat.get(Y + Yp, fAlmat.get(Yp + Y, [0.]))
                        if np.any(FYYp):
                            for Ip in ['t', 'e', 'b']:
                                FIIp = fBlmat.get(I + Ip, fBlmat.get(Ip + I, [0.]))
                                if np.any(FIIp):
                                    for Jp in ['t', 'e', 'b']:
                                        FJJp = fBlmat.get(J + Jp, fBlmat.get(Jp + J, [0.]))
                                        if np.any(FJJp):
                                            idx = 'splined_' + X + Xp + Y + Yp + I + Ip + J + Jp
                                            idx += '_clpp' + clhash(cl_kind)
                                            idx += '_fXXp' + clhash(FXXp)
                                            idx += '_fYYp' + clhash(FYYp)
                                            idx += '_fIIp' + clhash(FIIp)
                                            idx += '_fJJp' + clhash(FJJp)
                                            idx += '_clttfid' + clhash(clttfid)
                                            idx += '_cltefid' + clhash(cltefid)
                                            idx += '_cleefid' + clhash(cleefid)
                                            idx += '_Lmax%s' % Lmax

                                            if self.npdb.get(idx) is None:
                                                Ls = np.unique(np.concatenate([[1, 2, 3, 4, 5, 6, 7, 8, 9, 10], np.arange(1, Lmax + 1)[::20], [Lmax]]))
                                                n1L = np.zeros(len(Ls), dtype=float)
                                                for i, L in enumerate(Ls):
                                                    print("n1: doing L %s kA %s kB %s kind %s " % (L, kA, kB, k_ind)  + Xp + Yp + Ip + Jp)
                                                    n1L[i] = (self._get_n1_L_jtp(L, kA, kB, k_ind, cl_kind, Xp, Yp, Ip, Jp, fAlmat, fBlmat, clttfid, cltefid, cleefid))
                                                ret = np.zeros(Lmax + 1)
                                                ret[1:] =  spline(Ls, np.array(n1L) * n1_flat(Ls), s=0., ext='raise', k=3)(np.arange(1, Lmax + 1) * 1.)
                                                ret[1:] *= cli(n1_flat(np.arange(1, Lmax + 1) * 1.))
                                                self.npdb.add(idx, ret)
                                            ret = ret +  self.npdb.get(idx)
            return ret
        if (kA in estimator_keys_derived) or (kB in estimator_keys_derived):
            ret = 0.
            for (tk1, cl1) in _get_est_derived(kA, Lmax):
                for (tk2, cl2) in _get_est_derived(kB, Lmax):
                    tret = self.get_n1_jtp(tk1, k_ind, cl_kind, fAlmat, Lmax, kB=tk2, fBlmat=fBlmat,
                                    clttfid=clttfid, cltefid=cltefid, cleefid=cleefid, n1_flat=n1_flat)
                    ret = ret + tret * cl1[:Lmax + 1] * cl2[:Lmax + 1]
            return ret
        assert 0

    def _get_n1_L_jtp(self, L, kA, kB, k_ind, cl_kind, Xp, Yp, Ip, Jp, fAlmat, fBlmat, clttfid, cltefid, cleefid):
            if kB is None: kB = kA
            if kA in estimator_keys and kB in estimator_keys:
                if kA < kB:
                    assert 0, 'fix this'
                else:
                    X, Y = kA[1:]
                    I, J = kB[1:]
                    FXXp = fAlmat.get(X + Xp, fAlmat.get(Xp + X, None))
                    if FXXp is None: return 0.

                    FYYp = fAlmat.get(Y + Yp, fAlmat.get(Yp + Y, None))
                    if FYYp is None: return 0.

                    FIIp = fBlmat.get(I + Ip, fBlmat.get(Ip + I, None))
                    if FIIp is None: return 0.

                    FJJp = fBlmat.get(J + Jp, fBlmat.get(Jp + J, None))
                    if FJJp is None: return 0.

                    lmax_ftl = np.max([FXXp.size, FYYp.size, FIIp.size, FJJp.size]) - 1
                    lmin_ftlA = np.min([np.where(np.abs(fal) > 0.)[0] for fal in [FXXp, FYYp]])
                    lmin_ftlB = np.min([np.where(np.abs(fal) > 0.)[0] for fal in [FIIp, FJJp]])
                    assert len(clttfid) > lmax_ftl and len(self.cltt) > lmax_ftl
                    assert len(cltefid) > lmax_ftl and len(self.clte) > lmax_ftl
                    assert len(cleefid) > lmax_ftl and len(self.clee) > lmax_ftl
                    assert (FXXp.size == FYYp.size) and (FIIp.size == FJJp.size)
                    assert len(cl_kind) > self.lmaxphi

                    idx = str(L)  + X + Xp + Y + Yp + I + Ip + J + Jp
                    idx += '_clpp' + clhash(cl_kind)
                    idx += '_fXXp' + clhash(FXXp)
                    idx += '_fYYp' + clhash(FYYp)
                    idx += '_fIIp' + clhash(FIIp)
                    idx += '_fJJp' + clhash(FJJp)
                    idx += '_clttfid' + clhash(clttfid)
                    idx += '_cltefid' + clhash(cltefid)
                    idx += '_cleefid' + clhash(cleefid)
                    # n1L_jtp(L, cl_kI, kA, kB, XpIp, YpJp, kI, cltt, clte, clee, clttfid, cltefid,
                    #        cleefid, &
                    # fXXp, fYYp, fIIp, fJJp, lminA, lmaxA, lminB, lmaxB, lmaxI, &
                    # lmaxtt, lmaxte, lmaxee, lmaxttfid, lmaxtefid, lmaxeefid, dL, lps, nlps)
                    if self.fldb.get(idx) is None:
                        n1_L = n1f.n1l_jtp(L, cl_kind, kA, kB, Xp, Yp, Ip, Jp, k_ind,
                                       self.cltt, self.clte, self.clee, clttfid, cltefid, cleefid,
                                       FXXp, FYYp, FIIp, FJJp,
                                       lmin_ftlA, lmin_ftlB, self.dL, self.lps)
                        self.fldb.add(idx, n1_L)
                        return n1_L
                    return self.fldb.get(idx)
            assert 0<|MERGE_RESOLUTION|>--- conflicted
+++ resolved
@@ -278,14 +278,8 @@
             if kA < kB:
                 return self._get_n1_L(L, kB, kA, k_ind, cl_kind, ftlB, felB, fblB, ftlA, felA, fblA, clttfid, cltefid, cleefid)
             else:
-<<<<<<< HEAD
-                # print([np.min(np.where(np.abs(fal) > 0.)[0]) for fal in [ftlA, felA, fblA]])
-                lmin_ftlA = np.min([np.min(np.where(np.abs(fal) > 0.)[0]) for fal in [ftlA, felA, fblA]])
-                lmin_ftlB = np.min([np.min(np.where(np.abs(fal) > 0.)[0]) for fal in [ftlB, felB, fblB]])
-=======
                 lmin_ftlA = np.min([np.where(np.abs(fal) > 0.)[0][0] for fal in [ftlA, felA, fblA]])
                 lmin_ftlB = np.min([np.where(np.abs(fal) > 0.)[0][0] for fal in [ftlB, felB, fblB]])
->>>>>>> b5e9df07
                 lmax_ftl = np.max([len(fal) for fal in [ftlA, felA, fblA, ftlB, felB, fblB]]) - 1
                 assert len(clttfid) > lmax_ftl and len(self.cltt) > lmax_ftl
                 assert len(cltefid) > lmax_ftl and len(self.clte) > lmax_ftl
