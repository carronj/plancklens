--- conflicted
+++ resolved
@@ -82,15 +82,9 @@
 
     """
     def __init__(self):
-<<<<<<< HEAD
-        self.cmbs  = '/project/projectdirs/planck/data/compsep/comparison/dx12_v3/nosz/mc_cmb/dx12_v3_smica_nosz_cmb_mc_%05d_005a_2048.fits'
-        self.noise = '/project/projectdirs/planck/data/compsep/comparison/dx12_v3/nosz/mc_noise/dx12_v3_smica_nosz_noise_mc_%05d_005a_2048.fits'
-        self.data  = '/project/projectdirs/planck/data/compsep/comparison/dx12_v3/nosz/dx12_v3_smica_nosz_cmb_005a_2048.fits'
-=======
         self.cmbs  = opj(os.environ["CFS"],'planck/data/compsep/comparison/dx12_v3/nosz/mc_cmb/dx12_v3_smica_nosz_cmb_mc_%05d_005a_2048.fits')
         self.noise = opj(os.environ["CFS"],'planck/data/compsep/comparison/dx12_v3/nosz/mc_noise/dx12_v3_smica_nosz_noise_mc_%05d_005a_2048.fits')
         self.data  = opj(os.environ["CFS"],'planck/data/compsep/comparison/dx12_v3/nosz/dx12_v3_smica_nosz_cmb_005a_2048.fits')
->>>>>>> 615ac2a9
 
     def hashdict(self):
         return {'cmbs':self.cmbs, 'noise':self.noise, 'data':self.data}
