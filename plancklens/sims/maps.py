--- conflicted
+++ resolved
@@ -201,12 +201,7 @@
         self.phas = noise_phas
         self.nside = nside
 
-<<<<<<< HEAD
-        for k in self.cls_noise:
-            assert self.sims_cmb_len.lmax == self.phas.lmax, f"Lmax of lensed CMB and of noise phases should match, here {self.sims_cmb_len.lmax} and {self.phas.lmax}"
-=======
         assert self.sims_cmb_len.lmax == self.phas.lmax, f"Lmax of lensed CMB and of noise phases should match, here {self.sims_cmb_len.lmax} and {self.phas.lmax}"
->>>>>>> 118c38eb
 
         if lib_dir is not None:
             fn_hash = os.path.join(lib_dir, 'sim_hash.pk')
@@ -216,7 +211,7 @@
             hash_check(self.hashdict(), pk.load(open(fn_hash, 'rb')))
         
     def hashdict(self):
-        ret = {'sims_cmb_len':self.sims_cmb_len.hashdict(), 'phas':self.phas.hashdict(), 'nside':self.nside,}
+        ret = {'sims_cmb_len':self.sims_cmb_len.hashdict(), 'phas':self.phas.hashdict()}
         for k in self.cls_noise:
             ret['noise' + k] = clhash(self.cls_noise[k])
         for k in self.cls_transf:
@@ -250,11 +245,7 @@
 
             Returns:
                 Elm and Blm
-<<<<<<< HEAD
-                 or Q and U healpy maps if return_maps
-=======
                  or Q and U healpy maps if nside is given
->>>>>>> 118c38eb
 
         """
         assert 'e' in self.cls_transf
@@ -266,11 +257,7 @@
         hp.almxfl(blm, self.cls_transf['b'], inplace=True)
         elm += self.get_sim_enoise(idx)
         blm += self.get_sim_bnoise(idx)
-<<<<<<< HEAD
-        if self.nside:
-=======
         if self.nside is not None:
->>>>>>> 118c38eb
             return hp.alm2map_spin([elm,blm], self.nside, 2, hp.Alm.getlmax(elm.size))
         return elm, blm 
 
